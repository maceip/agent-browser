--- conflicted
+++ resolved
@@ -1,44 +1,12 @@
-<<<<<<< HEAD
-```
-     ███        ████ ██████  ████▄    █ ████████
-    █████▄     ██▒ ▀█▒██   ▀  ██ ▀█   █ █  ██▒ █▒
-    ▓██  ▀█▄  ▓██░▄▄▄░▓███   ███  ▀█ ██▒▓ ███░ ▒░
-    ▒██▄▄▄▄██ ▒██  ███▒██  ▄ ███▒  ▐▌██▒▒ ███▓ ░
-     ██   ███▒░▒████▀▒░▒████▒▒██░   ███░  ▒██▒ ░
-     ▒▒   ▒▒█░ ░▒   ▒ ░░ ▒░ ░░ ▒░   ▒ ▒   ▒ ░░
-      ░   ░▒ ░  ░   ░  ░ ░  ░░ ░░   ░ ░░    ░
-      ░   ░   ░ ░   ░    ░      ░   ░ ░   ░
-          ░  ░      ░    ░  ░         ░
-
-   ░░░░    ░░░░░░   ░░░░░   ░     ░░  ░░░░░░ ░░░░░  ░░░░░░
-  ░░░░░░░ ░░░ ░ ░░░░░░░  ░░░░░ ░ ░░░░░░    ░ ░░   ░ ░░░ ░ ░░░
-  ░░░░ ░░░░░░ ░░░ ░░░░░  ░░░░░ ░ ░░ ░ ░░░░   ░░░░   ░░░ ░░░ ░
-  ░░░░░░  ░░░░░░░  ░░░   ░░░░░ ░ ░░   ░   ░░░░░░  ░ ░░░░░░░
-  ░░░  ░░░░░░░ ░░░░░ ░░░░░░░░░░░░░░░░░ ░░░░░░░░░░░░░░░░░ ░░░░░
-  ░░░░░░░░░ ░░ ░░░░░░ ░░░░░░░ ░ ░░░ ░  ░ ░░░ ░ ░░░ ░░ ░░ ░░ ░░░░░
-  ░░░   ░   ░░ ░ ░░  ░ ░ ░░   ░ ░ ░  ░ ░░  ░ ░ ░ ░  ░  ░░ ░ ░░
-   ░    ░   ░░   ░ ░ ░ ░ ░    ░   ░  ░  ░  ░     ░     ░░   ░
-   ░         ░         ░ ░      ░          ░     ░  ░   ░
-        ░
-```
+<img width="505" height="371" alt="Agent Browser" src="https://github.com/user-attachments/assets/233a0046-3479-45c8-9369-87b71fd03437" />
 
 MCP-native browser automation for Claude with stealth and performance as primitives.
-=======
-<img width="505" height="371" alt="macmacmacprime_httpss mj run6JSufMtx_U4_logo_for_browser_auto_e94203ad-baa2-44c0-b14d-17e2aa0b1ac2_2" src="https://github.com/user-attachments/assets/233a0046-3479-45c8-9369-87b71fd03437" />
-
-    mcp-native browser automation
-    stealth + performance as primitives
->>>>>>> dbe39b06
 
 [![License: MIT](https://img.shields.io/badge/License-MIT-yellow.svg)](https://opensource.org/licenses/MIT)
 
 ## Overview
 
-<<<<<<< HEAD
 Agent Browser connects Claude to Chrome via a Rust MCP server and browser extension. Drive browser automation, manage passkey credentials with time-bound authorization, and leverage local LLM inference for intelligent modal handling and automation assistance.
-=======
-Agent Browser is an undetectable browser automation platform for agents that want to browse the web. Its designed to be 10x faster than browser-use / playwright. It includes a native messaging host, a rust MCP <> websocket relay and a passkey proxy.
->>>>>>> dbe39b06
 
 ## Quick Start
 
